--- conflicted
+++ resolved
@@ -29,37 +29,6 @@
     prefix: str = "aggregated",
 ) -> pd.DataFrame:
     """
-<<<<<<< HEAD
-    A function to perform data aggregation operations on a given DataFrame using a
-    specified aggregation method. It also supports aggregation with respect to a
-    reference DataFrame (eg. for error functions).
-
-    Parameters:
-    - result_df (pd.DataFrame): The DataFrame containing the data to be aggregated.
-    - agg_method (Callable, optional): The aggregation method to be applied. Default is
-        np.sum.
-    - agg_method_kwarg (dict, optional): Additional keyword arguments to be passed to
-        the aggregation method. Default is an empty dictionary.
-    - reference_df (pd.DataFrame | None, optional): A reference DataFrame for error
-        function aggregation. If provided, both result_df and reference_df should have
-        the same shape. Default is None.
-
-    Returns:
-    - pd.Series: A pandas Series containing the aggregated values with column names as
-        indices.
-
-    Raises:
-    - ValueError: If reference_df is provided and result_df and reference_df have
-      inconsistent shapes.
-
-    Example usage:
-        >>> result_df = pd.DataFrame({"A": [1, 2, 3], "B": [4, 5, 6]})
-        >>> agg_series = aggregate_time_series(result_df)
-        >>> print(agg_series)
-    A    2
-    B    5
-    dtype: int64
-=======
     Aggregate time series data using a specified statistical or error metric.
 
     This function takes a Series of DataFrames (typically representing
@@ -145,7 +114,6 @@
          2009-01-01 00:00:00  2009-01-01 01:00:00
     101                  0.0                  1.0
     102                  2.0                  3.0
->>>>>>> 4a0b236a
     """
 
     agg_method_kwarg = {} if agg_method_kwarg is None else agg_method_kwarg
