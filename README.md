<p align="center">
  <img src="https://github.com/BuildingEnergySimulationTools/corrai/blob/main/logo_corrai.svg" alt="CorrAI" width="200"/>
</p>

[![codecov](https://codecov.io/gh/BuildingEnergySimulationTools/corrai/branch/main/graph/badge.svg?token=F51O9CXI61)](https://codecov.io/gh/BuildingEnergySimulationTools/corrai)
[![Code style: black](https://img.shields.io/badge/code%20style-black-000000.svg)](https://github.com/psf/black)
[![License](https://img.shields.io/badge/License-BSD_3--Clause-blue.svg)](https://opensource.org/licenses/BSD-3-Clause)

## Measured Data Exploration for Physical and Mathematical Models 

This Python library is designed to handle measured data from test benches or Building Energy Management Systems (BEMS). 
It offers physical model calibration frameworks and original AI methods.

## Features

The library includes the following features:
- **Data cleaning:** Based on [Pandas](https://pandas.pydata.org/), it uses [Scikit-learn](https://scikit-learn.org/stable/) framework
to simplify data cleaning process through the creation of pipelines for time series.
<<<<<<< HEAD
- **Data plotting:** Generates plots of measured data, visualizes gaps and cleaning methods effects.
- **Physical model calibration:** Provides base class to define calibration problem, uses [Pymoo](https://pymoo.org/) optimization methods for parameters identification.
- **Building usage modeling:** Generates time series of occupancy-related usage 
(Domestic Hot water consumption, grey water use...).
- **AI tools for HVAC FDD:** The library includes artificial intelligence tools for 
Heating Ventilation and Air Conditioning (HVAC) systems fault detection and diagnostics (FDD).
=======

- **Data plotting:** generate plots of measured data, visualize gaps and filling methods effects.

- **Physical model calibration:** Provides base class to define calibration problem, uses [Pymoo](https://pymoo.org/) optimization method for parameters identification.
- **Building usage modeling:** Domestic Hot water consumption, grey water use ...
- **AI tools for HVAC FDD:** The library includes artificial intelligence tools for 
Heating Ventilating and Air Conditioning (HVAC) systems fault detection and diagnostics (FDD).
>>>>>>> 0d5c494e
<|MERGE_RESOLUTION|>--- conflicted
+++ resolved
@@ -6,29 +6,17 @@
 [![Code style: black](https://img.shields.io/badge/code%20style-black-000000.svg)](https://github.com/psf/black)
 [![License](https://img.shields.io/badge/License-BSD_3--Clause-blue.svg)](https://opensource.org/licenses/BSD-3-Clause)
 
-## Measured Data Exploration for Physical and Mathematical Models 
-
+## Measured Data Exploration for Physical and Mathematical Models
 This Python library is designed to handle measured data from test benches or Building Energy Management Systems (BEMS). 
 It offers physical model calibration frameworks and original AI methods.
 
 ## Features
-
 The library includes the following features:
 - **Data cleaning:** Based on [Pandas](https://pandas.pydata.org/), it uses [Scikit-learn](https://scikit-learn.org/stable/) framework
 to simplify data cleaning process through the creation of pipelines for time series.
-<<<<<<< HEAD
-- **Data plotting:** Generates plots of measured data, visualizes gaps and cleaning methods effects.
-- **Physical model calibration:** Provides base class to define calibration problem, uses [Pymoo](https://pymoo.org/) optimization methods for parameters identification.
+- **Data plotting:** generates plots of measured data, visualizes gaps and cleaning methods effects.
+- **Physical model calibration:** Provides base class to define calibration problem, uses [Pymoo](https://pymoo.org/) optimization method for parameters identification.
 - **Building usage modeling:** Generates time series of occupancy-related usage 
 (Domestic Hot water consumption, grey water use...).
-- **AI tools for HVAC FDD:** The library includes artificial intelligence tools for 
-Heating Ventilation and Air Conditioning (HVAC) systems fault detection and diagnostics (FDD).
-=======
-
-- **Data plotting:** generate plots of measured data, visualize gaps and filling methods effects.
-
-- **Physical model calibration:** Provides base class to define calibration problem, uses [Pymoo](https://pymoo.org/) optimization method for parameters identification.
-- **Building usage modeling:** Domestic Hot water consumption, grey water use ...
-- **AI tools for HVAC FDD:** The library includes artificial intelligence tools for 
-Heating Ventilating and Air Conditioning (HVAC) systems fault detection and diagnostics (FDD).
->>>>>>> 0d5c494e
+- **AI tools for HVAC FDD:** Includes artificial intelligence tools for 
+Heating Ventilating and Air Conditioning (HVAC) systems fault detection and diagnostics (FDD).